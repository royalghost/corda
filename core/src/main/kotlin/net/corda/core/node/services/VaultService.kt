--- conflicted
+++ resolved
@@ -14,7 +14,6 @@
 import net.corda.core.toFuture
 import net.corda.core.utilities.NonEmptySet
 import rx.Observable
-import rx.subjects.PublishSubject
 import java.time.Instant
 import java.util.*
 
@@ -367,11 +366,8 @@
     return _trackBy(criteria, paging, sorting, T::class.java)
 }
 
-<<<<<<< HEAD
-=======
 class VaultQueryException(description: String) : FlowException(description)
 
->>>>>>> 20548275
 class StatesNotAvailableException(override val message: String?, override val cause: Throwable? = null) : FlowException(message, cause) {
     override fun toString() = "Soft locking error: $message"
 }