package net.corda.node.internal

import com.codahale.metrics.MetricRegistry
import com.google.common.collect.Lists
import com.google.common.collect.MutableClassToInstanceMap
import com.google.common.util.concurrent.MoreExecutors
import net.corda.confidential.SwapIdentitiesFlow
import net.corda.confidential.SwapIdentitiesHandler
import net.corda.core.concurrent.CordaFuture
import net.corda.core.cordapp.CordappProvider
import net.corda.core.flows.*
import net.corda.core.identity.CordaX500Name
import net.corda.core.identity.Party
import net.corda.core.identity.PartyAndCertificate
import net.corda.core.internal.VisibleForTesting
import net.corda.core.internal.cert
import net.corda.core.internal.concurrent.doneFuture
import net.corda.core.internal.concurrent.flatMap
import net.corda.core.internal.concurrent.openFuture
import net.corda.core.internal.toX509CertHolder
import net.corda.core.internal.uncheckedCast
import net.corda.core.messaging.CordaRPCOps
import net.corda.core.messaging.RPCOps
import net.corda.core.messaging.SingleMessageRecipient
import net.corda.core.node.*
import net.corda.core.node.services.*
import net.corda.core.node.services.NetworkMapCache.MapChange
import net.corda.core.schemas.MappedSchema
import net.corda.core.serialization.SerializeAsToken
import net.corda.core.serialization.SingletonSerializeAsToken
import net.corda.core.transactions.SignedTransaction
import net.corda.core.utilities.NetworkHostAndPort
import net.corda.core.utilities.debug
import net.corda.node.internal.classloading.requireAnnotation
import net.corda.node.internal.cordapp.CordappLoader
import net.corda.node.internal.cordapp.CordappProviderImpl
import net.corda.node.services.ContractUpgradeHandler
import net.corda.node.services.FinalityHandler
import net.corda.node.services.NotaryChangeHandler
import net.corda.node.services.api.*
import net.corda.node.services.config.NodeConfiguration
import net.corda.node.services.config.configureWithDevSSLCertificate
import net.corda.node.services.events.NodeSchedulerService
import net.corda.node.services.events.ScheduledActivityObserver
import net.corda.node.services.identity.PersistentIdentityService
import net.corda.node.services.keys.PersistentKeyManagementService
import net.corda.node.services.messaging.MessagingService
import net.corda.node.services.messaging.sendRequest
import net.corda.node.services.network.*
import net.corda.node.services.network.NetworkMapService.RegistrationRequest
import net.corda.node.services.network.NetworkMapService.RegistrationResponse
import net.corda.node.services.persistence.DBCheckpointStorage
import net.corda.node.services.persistence.DBTransactionMappingStorage
import net.corda.node.services.persistence.DBTransactionStorage
import net.corda.node.services.persistence.NodeAttachmentService
import net.corda.node.services.schema.HibernateObserver
import net.corda.node.services.schema.NodeSchemaService
import net.corda.node.services.statemachine.FlowStateMachineImpl
import net.corda.node.services.statemachine.StateMachineManager
import net.corda.node.services.statemachine.appName
import net.corda.node.services.statemachine.flowVersionAndInitiatingClass
import net.corda.node.services.transactions.*
import net.corda.node.services.upgrade.ContractUpgradeServiceImpl
import net.corda.node.services.vault.NodeVaultService
import net.corda.node.services.vault.VaultSoftLockManager
import net.corda.node.utilities.*
import net.corda.node.utilities.AddOrRemove.ADD
import net.corda.nodeapi.internal.ServiceInfo
import net.corda.nodeapi.internal.ServiceType
import net.corda.nodeapi.internal.serialization.DefaultWhitelist
import org.apache.activemq.artemis.utils.ReusableLatch
import org.slf4j.Logger
import rx.Observable
import java.io.IOException
import java.lang.reflect.InvocationTargetException
import java.security.KeyPair
import java.security.KeyStoreException
import java.security.PublicKey
import java.security.cert.CertificateFactory
import java.security.cert.X509Certificate
import java.sql.Connection
import java.time.Clock
import java.util.concurrent.ConcurrentHashMap
import java.util.concurrent.ExecutorService
import java.util.concurrent.TimeUnit.SECONDS
import kotlin.collections.set
import kotlin.reflect.KClass
import net.corda.core.crypto.generateKeyPair as cryptoGenerateKeyPair

/**
 * A base node implementation that can be customised either for production (with real implementations that do real
 * I/O), or a mock implementation suitable for unit test environments.
 *
 * Marked as SingletonSerializeAsToken to prevent the invisible reference to AbstractNode in the ServiceHub accidentally
 * sweeping up the Node into the Kryo checkpoint serialization via any flows holding a reference to ServiceHub.
 */
// TODO: Where this node is the initial network map service, currently no networkMapService is provided.
// In theory the NodeInfo for the node should be passed in, instead, however currently this is constructed by the
// AbstractNode. It should be possible to generate the NodeInfo outside of AbstractNode, so it can be passed in.
abstract class AbstractNode(open val configuration: NodeConfiguration,
                            val advertisedServices: Set<ServiceInfo>,
                            val platformClock: Clock,
                            @VisibleForTesting val busyNodeLatch: ReusableLatch = ReusableLatch()) : SingletonSerializeAsToken() {
    private class StartedNodeImpl<out N : AbstractNode>(
            override val internals: N,
            override val services: ServiceHubInternalImpl,
            override val info: NodeInfo,
            override val checkpointStorage: CheckpointStorage,
            override val smm: StateMachineManager,
            override val attachments: NodeAttachmentService,
            override val inNodeNetworkMapService: NetworkMapService,
            override val network: MessagingService,
            override val database: CordaPersistence,
            override val rpcOps: CordaRPCOps) : StartedNode<N>

    // TODO: Persist this, as well as whether the node is registered.
    /**
     * Sequence number of changes sent to the network map service, when registering/de-registering this node.
     */
    var networkMapSeq: Long = 1

    protected abstract val log: Logger
    protected abstract val networkMapAddress: SingleMessageRecipient?
    protected abstract val platformVersion: Int

    // We will run as much stuff in this single thread as possible to keep the risk of thread safety bugs low during the
    // low-performance prototyping period.
    protected abstract val serverThread: AffinityExecutor

    private val cordappServices = MutableClassToInstanceMap.create<SerializeAsToken>()
    private val flowFactories = ConcurrentHashMap<Class<out FlowLogic<*>>, InitiatedFlowFactory<*>>()
    protected val partyKeys = mutableSetOf<KeyPair>()

    protected val services: ServiceHubInternal get() = _services
    private lateinit var _services: ServiceHubInternalImpl
    protected lateinit var legalIdentity: PartyAndCertificate
    protected lateinit var info: NodeInfo
    protected var myNotaryIdentity: PartyAndCertificate? = null
    protected lateinit var checkpointStorage: CheckpointStorage
    protected lateinit var smm: StateMachineManager
    protected lateinit var attachments: NodeAttachmentService
    protected lateinit var inNodeNetworkMapService: NetworkMapService
    protected lateinit var network: MessagingService
    protected val runOnStop = ArrayList<() -> Any?>()
    protected lateinit var database: CordaPersistence
    protected var dbCloser: (() -> Any?)? = null
    lateinit var cordappProvider: CordappProviderImpl

    protected val _nodeReadyFuture = openFuture<Unit>()
    /** Completes once the node has successfully registered with the network map service
     * or has loaded network map data from local database */
    val nodeReadyFuture: CordaFuture<Unit>
        get() = _nodeReadyFuture
    /** A [CordaX500Name] with null common name. */
    protected val myLegalName: CordaX500Name by lazy {
        val cert = loadKeyStore(configuration.nodeKeystore, configuration.keyStorePassword).getX509Certificate(X509Utilities.CORDA_CLIENT_CA)
        CordaX500Name.build(cert.subjectX500Principal).copy(commonName = null)
    }

    open val pluginRegistries: List<CordaPluginRegistry> by lazy {
        cordappProvider.cordapps.flatMap { it.plugins } + DefaultWhitelist()
    }

    /** Set to non-null once [start] has been successfully called. */
    open val started get() = _started
    @Volatile private var _started: StartedNode<AbstractNode>? = null

    /** The implementation of the [CordaRPCOps] interface used by this node. */
    open fun makeRPCOps(): CordaRPCOps {
        return CordaRPCOpsImpl(services, smm, database)
    }

    open fun start(): StartedNode<AbstractNode> {
        require(started == null) { "Node has already been started" }
        if (configuration.devMode) {
            log.warn("Corda node is running in dev mode.")
            configuration.configureWithDevSSLCertificate()
        }
        validateKeystore()

        log.info("Node starting up ...")

        // Do all of this in a database transaction so anything that might need a connection has one.
        val startedImpl = initialiseDatabasePersistence {
            val tokenizableServices = makeServices()

            smm = StateMachineManager(services,
                    checkpointStorage,
                    serverThread,
                    database,
                    busyNodeLatch)

            smm.tokenizableServices.addAll(tokenizableServices)

            if (serverThread is ExecutorService) {
                runOnStop += {
                    // We wait here, even though any in-flight messages should have been drained away because the
                    // server thread can potentially have other non-messaging tasks scheduled onto it. The timeout value is
                    // arbitrary and might be inappropriate.
                    MoreExecutors.shutdownAndAwaitTermination(serverThread as ExecutorService, 50, SECONDS)
                }
            }

            makeVaultObservers()

            val rpcOps = makeRPCOps()
            startMessagingService(rpcOps)
            installCoreFlows()

            installCordaServices()
            registerCordappFlows()
            _services.rpcFlows += cordappProvider.cordapps.flatMap { it.rpcFlows }
            registerCustomSchemas(cordappProvider.cordapps.flatMap { it.customSchemas }.toSet())

            runOnStop += network::stop
            StartedNodeImpl(this, _services, info, checkpointStorage, smm, attachments, inNodeNetworkMapService, network, database, rpcOps)
        }
        // If we successfully  loaded network data from database, we set this future to Unit.
        _nodeReadyFuture.captureLater(registerWithNetworkMapIfConfigured())
        return startedImpl.apply {
            database.transaction {
                smm.start()
                // Shut down the SMM so no Fibers are scheduled.
                runOnStop += { smm.stop(acceptableLiveFiberCountOnStop()) }
                services.schedulerService.start()
            }
            _started = this
        }
    }

    private class ServiceInstantiationException(cause: Throwable?) : Exception(cause)

    private fun installCordaServices() {
        cordappProvider.cordapps.flatMap { it.services }.forEach {
            try {
                installCordaService(it)
            } catch (e: NoSuchMethodException) {
                log.error("${it.name}, as a Corda service, must have a constructor with a single parameter of type " +
                        ServiceHub::class.java.name)
            } catch (e: ServiceInstantiationException) {
                log.error("Corda service ${it.name} failed to instantiate", e.cause)
            } catch (e: Exception) {
                log.error("Unable to install Corda service ${it.name}", e)
            }
        }
    }

    /**
     * Use this method to install your Corda services in your tests. This is automatically done by the node when it
     * starts up for all classes it finds which are annotated with [CordaService].
     */
    fun <T : SerializeAsToken> installCordaService(serviceClass: Class<T>): T {
        serviceClass.requireAnnotation<CordaService>()
        val service = try {
            if (NotaryService::class.java.isAssignableFrom(serviceClass)) {
                check(myNotaryIdentity != null) { "Trying to install a notary service but no notary identity specified" }
                val constructor = serviceClass.getDeclaredConstructor(ServiceHub::class.java, PublicKey::class.java).apply { isAccessible = true }
                constructor.newInstance(services, myNotaryIdentity!!.owningKey)
            } else {
                val constructor = serviceClass.getDeclaredConstructor(ServiceHub::class.java).apply { isAccessible = true }
                constructor.newInstance(services)
            }
        } catch (e: InvocationTargetException) {
            throw ServiceInstantiationException(e.cause)
        }
        cordappServices.putInstance(serviceClass, service)
        smm.tokenizableServices += service

        if (service is NotaryService) handleCustomNotaryService(service)

        log.info("Installed ${serviceClass.name} Corda service")
        return service
    }

    private fun handleCustomNotaryService(service: NotaryService) {
        runOnStop += service::stop
        service.start()
        installCoreFlow(NotaryFlow.Client::class, service::createServiceFlow)
    }

    private fun registerCordappFlows() {
        cordappProvider.cordapps.flatMap { it.initiatedFlows }
                .forEach {
                    try {
                        registerInitiatedFlowInternal(it, track = false)
                    } catch (e: NoSuchMethodException) {
                        log.error("${it.name}, as an initiated flow, must have a constructor with a single parameter " +
                                "of type ${Party::class.java.name}")
                    } catch (e: Exception) {
                        log.error("Unable to register initiated flow ${it.name}", e)
                    }
                }
    }

    /**
     * Use this method to register your initiated flows in your tests. This is automatically done by the node when it
     * starts up for all [FlowLogic] classes it finds which are annotated with [InitiatedBy].
     * @return An [Observable] of the initiated flows started by counter-parties.
     */
    fun <T : FlowLogic<*>> registerInitiatedFlow(initiatedFlowClass: Class<T>): Observable<T> {
        return registerInitiatedFlowInternal(initiatedFlowClass, track = true)
    }

    // TODO remove once not needed
    private fun deprecatedFlowConstructorMessage(flowClass: Class<*>): String {
        return "Installing flow factory for $flowClass accepting a ${Party::class.java.simpleName}, which is deprecated. " +
                "It should accept a ${FlowSession::class.java.simpleName} instead"
    }

    private fun <F : FlowLogic<*>> registerInitiatedFlowInternal(initiatedFlow: Class<F>, track: Boolean): Observable<F> {
        val constructors = initiatedFlow.declaredConstructors.associateBy { it.parameterTypes.toList() }
        val flowSessionCtor = constructors[listOf(FlowSession::class.java)]?.apply { isAccessible = true }
        val ctor: (FlowSession) -> F = if (flowSessionCtor == null) {
            // Try to fallback to a Party constructor
            val partyCtor = constructors[listOf(Party::class.java)]?.apply { isAccessible = true }
            if (partyCtor == null) {
                throw IllegalArgumentException("$initiatedFlow must have a constructor accepting a ${FlowSession::class.java.name}")
            } else {
                log.warn(deprecatedFlowConstructorMessage(initiatedFlow))
            }
            { flowSession: FlowSession -> uncheckedCast(partyCtor.newInstance(flowSession.counterparty)) }
        } else {
            { flowSession: FlowSession -> uncheckedCast(flowSessionCtor.newInstance(flowSession)) }
        }
        val initiatingFlow = initiatedFlow.requireAnnotation<InitiatedBy>().value.java
        val (version, classWithAnnotation) = initiatingFlow.flowVersionAndInitiatingClass
        require(classWithAnnotation == initiatingFlow) {
            "${InitiatedBy::class.java.name} must point to ${classWithAnnotation.name} and not ${initiatingFlow.name}"
        }
        val flowFactory = InitiatedFlowFactory.CorDapp(version, initiatedFlow.appName, ctor)
        val observable = internalRegisterFlowFactory(initiatingFlow, flowFactory, initiatedFlow, track)
        log.info("Registered ${initiatingFlow.name} to initiate ${initiatedFlow.name} (version $version)")
        return observable
    }

    @VisibleForTesting
    fun <F : FlowLogic<*>> internalRegisterFlowFactory(initiatingFlowClass: Class<out FlowLogic<*>>,
                                                       flowFactory: InitiatedFlowFactory<F>,
                                                       initiatedFlowClass: Class<F>,
                                                       track: Boolean): Observable<F> {
        val observable = if (track) {
            smm.changes.filter { it is StateMachineManager.Change.Add }.map { it.logic }.ofType(initiatedFlowClass)
        } else {
            Observable.empty()
        }
        flowFactories[initiatingFlowClass] = flowFactory
        return observable
    }

    /**
     * Installs a flow that's core to the Corda platform. Unlike CorDapp flows which are versioned individually using
     * [InitiatingFlow.version], core flows have the same version as the node's platform version. To cater for backwards
     * compatibility [flowFactory] provides a second parameter which is the platform version of the initiating party.
     * @suppress
     */
    @VisibleForTesting
    fun installCoreFlow(clientFlowClass: KClass<out FlowLogic<*>>, flowFactory: (FlowSession) -> FlowLogic<*>) {
        require(clientFlowClass.java.flowVersionAndInitiatingClass.first == 1) {
            "${InitiatingFlow::class.java.name}.version not applicable for core flows; their version is the node's platform version"
        }
        flowFactories[clientFlowClass.java] = InitiatedFlowFactory.Core(flowFactory)
        log.debug { "Installed core flow ${clientFlowClass.java.name}" }
    }


    private fun installCoreFlows() {
        installCoreFlow(FinalityFlow::class, ::FinalityHandler)
        installCoreFlow(NotaryChangeFlow::class, ::NotaryChangeHandler)
        installCoreFlow(ContractUpgradeFlow.Initiate::class, ::ContractUpgradeHandler)
        installCoreFlow(SwapIdentitiesFlow::class, ::SwapIdentitiesHandler)
    }

    /**
     * Builds node internal, advertised, and plugin services.
     * Returns a list of tokenizable services to be added to the serialisation context.
     */
    private fun makeServices(): MutableList<Any> {
        checkpointStorage = DBCheckpointStorage()
        cordappProvider = CordappProviderImpl(makeCordappLoader())
        val transactionStorage = makeTransactionStorage()
        _services = ServiceHubInternalImpl(transactionStorage, StateLoaderImpl(transactionStorage))
        attachments = NodeAttachmentService(services.monitoringService.metrics)
        cordappProvider.start(attachments)
        legalIdentity = obtainIdentity()
        network = makeMessagingService(legalIdentity)
        info = makeInfo(legalIdentity)

        val tokenizableServices = mutableListOf(attachments, network, services.vaultService,
                services.keyManagementService, services.identityService, platformClock, services.schedulerService,
                services.auditService, services.monitoringService, services.networkMapCache, services.schemaService,
                services.transactionVerifierService, services.validatedTransactions, services.contractUpgradeService,
                services, cordappProvider, this)
        makeNetworkServices(tokenizableServices)
        return tokenizableServices
    }

    private fun makeCordappLoader(): CordappLoader {
        val scanPackages = System.getProperty("net.corda.node.cordapp.scan.packages")
        return if (CordappLoader.testPackages.isNotEmpty()) {
            check(configuration.devMode) { "Package scanning can only occur in dev mode" }
            CordappLoader.createWithTestPackages(CordappLoader.testPackages)
        } else if (scanPackages != null) {
            check(configuration.devMode) { "Package scanning can only occur in dev mode" }
            CordappLoader.createWithTestPackages(scanPackages.split(","))
        } else {
            CordappLoader.createDefault(configuration.baseDirectory)
        }
    }

    protected open fun makeTransactionStorage(): WritableTransactionStorage = DBTransactionStorage()

    private fun makeVaultObservers() {
        VaultSoftLockManager(services.vaultService, smm)
        ScheduledActivityObserver(services)
        HibernateObserver(services.vaultService.rawUpdates, services.database.hibernateConfig)
    }

    private fun makeInfo(legalIdentity: PartyAndCertificate): NodeInfo {
        // TODO  We keep only notary identity as additional legalIdentity if we run it on a node . Multiple identities need more design thinking.
        myNotaryIdentity = getNotaryIdentity()
        val allIdentitiesList = mutableListOf(legalIdentity)
        myNotaryIdentity?.let { allIdentitiesList.add(it) }
        val addresses = myAddresses() // TODO There is no support for multiple IP addresses yet.
        return NodeInfo(addresses, allIdentitiesList, platformVersion, platformClock.instant().toEpochMilli())
    }

    /**
     * A service entry contains the advertised [ServiceInfo] along with the service identity. The identity *name* is
     * taken from the configuration or, if non specified, generated by combining the node's legal name and the service id.
     * Used only for notary identities.
     */
    protected open fun getNotaryIdentity(): PartyAndCertificate? {
        return advertisedServices.singleOrNull { it.type.isNotary() }?.let {
            it.name?.let {
                require(it.commonName != null) {"Common name in '$it' must not be null for notary service, use service type id as common name."}
                require(ServiceType.parse(it.commonName!!).isNotary()) {"Common name for notary service in '$it' must be the notary service type id."}
            }
            obtainIdentity(it)
        }
    }

    @VisibleForTesting
    protected open fun acceptableLiveFiberCountOnStop(): Int = 0

    private fun validateKeystore() {
        val containCorrectKeys = try {
            // This will throw IOException if key file not found or KeyStoreException if keystore password is incorrect.
            val sslKeystore = loadKeyStore(configuration.sslKeystore, configuration.keyStorePassword)
            val identitiesKeystore = loadKeyStore(configuration.nodeKeystore, configuration.keyStorePassword)
            sslKeystore.containsAlias(X509Utilities.CORDA_CLIENT_TLS) && identitiesKeystore.containsAlias(X509Utilities.CORDA_CLIENT_CA)
        } catch (e: KeyStoreException) {
            log.warn("Certificate key store found but key store password does not match configuration.")
            false
        } catch (e: IOException) {
            false
        }
        require(containCorrectKeys) {
            "Identity certificate not found. " +
                    "Please either copy your existing identity key and certificate from another node, " +
                    "or if you don't have one yet, fill out the config file and run corda.jar --initial-registration. " +
                    "Read more at: https://docs.corda.net/permissioning.html"
        }
    }

    // Specific class so that MockNode can catch it.
    class DatabaseConfigurationException(msg: String) : Exception(msg)

    protected open fun <T> initialiseDatabasePersistence(insideTransaction: () -> T): T {
        val props = configuration.dataSourceProperties
        if (props.isNotEmpty()) {
            this.database = configureDatabase(props, configuration.database, { _services.schemaService }, createIdentityService = { _services.identityService })
            // Now log the vendor string as this will also cause a connection to be tested eagerly.
            database.transaction {
                log.info("Connected to ${database.dataSource.connection.metaData.databaseProductName} database.")
            }
            this.database::close.let {
                dbCloser = it
                runOnStop += it
            }
            return database.transaction {
                insideTransaction()
            }
        } else {
            throw DatabaseConfigurationException("There must be a database configured.")
        }
    }

    private fun makeNetworkServices(tokenizableServices: MutableList<Any>) {
        val serviceTypes = advertisedServices.map { it.type }
        inNodeNetworkMapService = if (NetworkMapService.type in serviceTypes) makeNetworkMapService() else NullNetworkMapService
        val notaryServiceType = serviceTypes.singleOrNull { it.isNotary() }
        if (notaryServiceType != null) {
            val service = makeCoreNotaryService(notaryServiceType)
            if (service != null) {
                service.apply {
                    tokenizableServices.add(this)
                    runOnStop += this::stop
                    start()
                }
                installCoreFlow(NotaryFlow.Client::class, service::createServiceFlow)
            } else {
                log.info("Notary type ${notaryServiceType.id} does not match any built-in notary types. " +
                        "It is expected to be loaded via a CorDapp")
            }
        }
    }

    private fun registerWithNetworkMapIfConfigured(): CordaFuture<Unit> {
        services.networkMapCache.addNode(info)
        // In the unit test environment, we may sometimes run without any network map service
        return if (networkMapAddress == null && inNodeNetworkMapService == NullNetworkMapService) {
            services.networkMapCache.runWithoutMapService()
            noNetworkMapConfigured()  // TODO This method isn't needed as runWithoutMapService sets the Future in the cache
        } else {
            val netMapRegistration = registerWithNetworkMap()
            // We may want to start node immediately with database data and not wait for network map registration (but send it either way).
            // So we are ready to go.
            if (services.networkMapCache.loadDBSuccess) {
                log.info("Node successfully loaded network map data from the database.")
                doneFuture(Unit)
            } else {
                netMapRegistration
            }
        }
    }

    /**
     * Register this node with the network map cache, and load network map from a remote service (and register for
     * updates) if one has been supplied.
     */
    protected open fun registerWithNetworkMap(): CordaFuture<Unit> {
        require(networkMapAddress != null || NetworkMapService.type in advertisedServices.map { it.type }) {
            "Initial network map address must indicate a node that provides a network map service"
        }
        val address: SingleMessageRecipient = networkMapAddress ?:
                network.getAddressOfParty(PartyInfo.SingleNode(services.myInfo.legalIdentitiesAndCerts.first().party, info.addresses)) as SingleMessageRecipient
        // Register for updates, even if we're the one running the network map.
        return sendNetworkMapRegistration(address).flatMap { (error) ->
            check(error == null) { "Unable to register with the network map service: $error" }
            // The future returned addMapService will complete on the same executor as sendNetworkMapRegistration, namely the one used by net
            services.networkMapCache.addMapService(network, address, true, null)
        }
    }

    private fun sendNetworkMapRegistration(networkMapAddress: SingleMessageRecipient): CordaFuture<RegistrationResponse> {
        // Register this node against the network
        val instant = platformClock.instant()
        val expires = instant + NetworkMapService.DEFAULT_EXPIRATION_PERIOD
        val reg = NodeRegistration(info, info.serial, ADD, expires)
        val request = RegistrationRequest(reg.toWire(services.keyManagementService, info.legalIdentitiesAndCerts.first().owningKey), network.myAddress)
        return network.sendRequest(NetworkMapService.REGISTER_TOPIC, request, networkMapAddress)
    }

    /** Return list of node's addresses. It's overridden in MockNetwork as we don't have real addresses for MockNodes. */
    protected abstract fun myAddresses(): List<NetworkHostAndPort>

    /** This is overriden by the mock node implementation to enable operation without any network map service */
    protected open fun noNetworkMapConfigured(): CordaFuture<Unit> {
        if (services.networkMapCache.loadDBSuccess) {
            return doneFuture(Unit)
        } else {
            // TODO: There should be a consistent approach to configuration error exceptions.
            throw IllegalStateException("Configuration error: this node isn't being asked to act as the network map, nor " +
                    "has any other map node been configured.")
        }
    }

    protected open fun makeKeyManagementService(identityService: IdentityService): KeyManagementService {
        return PersistentKeyManagementService(identityService, partyKeys)
    }

    open protected fun makeNetworkMapService(): NetworkMapService {
        return PersistentNetworkMapService(services, configuration.minimumPlatformVersion)
    }

    open protected fun makeCoreNotaryService(type: ServiceType): NotaryService? {
        check(myNotaryIdentity != null) { "No notary identity initialized when creating a notary service" }
        return when (type) {
            SimpleNotaryService.type -> SimpleNotaryService(services, myNotaryIdentity!!.owningKey)
            ValidatingNotaryService.type -> ValidatingNotaryService(services, myNotaryIdentity!!.owningKey)
            RaftNonValidatingNotaryService.type -> RaftNonValidatingNotaryService(services, myNotaryIdentity!!.owningKey)
            RaftValidatingNotaryService.type -> RaftValidatingNotaryService(services, myNotaryIdentity!!.owningKey)
            BFTNonValidatingNotaryService.type -> BFTNonValidatingNotaryService(services, myNotaryIdentity!!.owningKey)
            else -> null
        }
    }

    protected open fun makeIdentityService(trustRoot: X509Certificate,
                                           clientCa: CertificateAndKeyPair?,
                                           legalIdentity: PartyAndCertificate): IdentityService {
        val caCertificates: Array<X509Certificate> = listOf(legalIdentity.certificate, clientCa?.certificate?.cert)
                .filterNotNull()
                .toTypedArray()
        val service = PersistentIdentityService(info.legalIdentitiesAndCerts, trustRoot = trustRoot, caCertificates = *caCertificates)
        services.networkMapCache.allNodes.forEach { it.legalIdentitiesAndCerts.forEach { service.verifyAndRegisterIdentity(it) } }
        services.networkMapCache.changed.subscribe { mapChange ->
            // TODO how should we handle network map removal
            if (mapChange is MapChange.Added) {
                mapChange.node.legalIdentitiesAndCerts.forEach {
                    service.verifyAndRegisterIdentity(it)
                }
            }
        }
        return service
    }

    protected abstract fun makeTransactionVerifierService(): TransactionVerifierService

    open fun stop() {
        // TODO: We need a good way of handling "nice to have" shutdown events, especially those that deal with the
        // network, including unsubscribing from updates from remote services. Possibly some sort of parameter to stop()
        // to indicate "Please shut down gracefully" vs "Shut down now".
        // Meanwhile, we let the remote service send us updates until the acknowledgment buffer overflows and it
        // unsubscribes us forcibly, rather than blocking the shutdown process.

        // Run shutdown hooks in opposite order to starting
        for (toRun in runOnStop.reversed()) {
            toRun()
        }
        runOnStop.clear()
    }

    protected abstract fun makeMessagingService(legalIdentity: PartyAndCertificate): MessagingService

    protected abstract fun startMessagingService(rpcOps: RPCOps)

    private fun obtainIdentity(serviceInfo: ServiceInfo? = null): PartyAndCertificate {
        // Load the private identity key, creating it if necessary. The identity key is a long term well known key that
        // is distributed to other peers and we use it (or a key signed by it) when we need to do something
        // "permissioned". The identity file is what gets distributed and contains the node's legal name along with
        // the public key. Obviously in a real system this would need to be a certificate chain of some kind to ensure
        // the legal name is actually validated in some way.
        val keyStore = KeyStoreWrapper(configuration.nodeKeystore, configuration.keyStorePassword)

        val (id, name) = if (serviceInfo == null) {
            // Create node identity if service info = null
            Pair("identity", myLegalName)
        } else {
            val name = serviceInfo.name ?: myLegalName.copy(commonName = serviceInfo.type.id)
            Pair(serviceInfo.type.id, name)
        }

        // TODO: Integrate with Key management service?
        val privateKeyAlias = "$id-private-key"

        if (!keyStore.containsAlias(privateKeyAlias)) {
            // TODO: Remove use of [ServiceIdentityGenerator.generateToDisk].
            log.info("$privateKeyAlias not found in key store ${configuration.nodeKeystore}, generating fresh key!")
            keyStore.signAndSaveNewKeyPair(name, privateKeyAlias, generateKeyPair())
        }

        val (x509Cert, keys) = keyStore.certificateAndKeyPair(privateKeyAlias)

        // TODO: Use configuration to indicate composite key should be used instead of public key for the identity.
        val compositeKeyAlias = "$id-composite-key"
        val certificates = if (keyStore.containsAlias(compositeKeyAlias)) {
            // Use composite key instead if it exists
            val certificate = keyStore.getCertificate(compositeKeyAlias)
            // We have to create the certificate chain for the composite key manually, this is because we don't have a keystore
            // provider that understand compositeKey-privateKey combo. The cert chain is created using the composite key certificate +
            // the tail of the private key certificates, as they are both signed by the same certificate chain.
            Lists.asList(certificate, keyStore.getCertificateChain(privateKeyAlias).drop(1).toTypedArray())
        } else {
            keyStore.getCertificateChain(privateKeyAlias).let {
                check(it[0].toX509CertHolder() == x509Cert) { "Certificates from key store do not line up!" }
                it.asList()
            }
        }

        val nodeCert = certificates[0] as? X509Certificate ?: throw ConfigurationException("Node certificate must be an X.509 certificate")
        val subject = CordaX500Name.build(nodeCert.subjectX500Principal)
        if (subject != name)
            throw ConfigurationException("The name '$name' for $id doesn't match what's in the key store: $subject")

        partyKeys += keys
        return PartyAndCertificate(CertificateFactory.getInstance("X509").generateCertPath(certificates))
    }

    protected open fun generateKeyPair() = cryptoGenerateKeyPair()

    private inner class ServiceHubInternalImpl(
            override val validatedTransactions: WritableTransactionStorage,
            private val stateLoader: StateLoader
    ) : SingletonSerializeAsToken(), ServiceHubInternal, StateLoader by stateLoader {
        override val rpcFlows = ArrayList<Class<out FlowLogic<*>>>()
        override val stateMachineRecordedTransactionMapping = DBTransactionMappingStorage()
        override val auditService = DummyAuditService()
        override val monitoringService = MonitoringService(MetricRegistry())
        override val transactionVerifierService by lazy { makeTransactionVerifierService() }
        override val schemaService by lazy { NodeSchemaService() }
        override val networkMapCache by lazy { PersistentNetworkMapCache(this) }
<<<<<<< HEAD
        override val vaultService by lazy { NodeVaultService(platformClock, keyManagementService, stateLoader) }
=======
        override val vaultService by lazy { NodeVaultService(this, database.hibernateConfig) }
>>>>>>> 20548275
        override val contractUpgradeService by lazy { ContractUpgradeServiceImpl() }

        // Place the long term identity key in the KMS. Eventually, this is likely going to be separated again because
        // the KMS is meant for derived temporary keys used in transactions, and we're not supposed to sign things with
        // the identity key. But the infrastructure to make that easy isn't here yet.
        override val keyManagementService by lazy { makeKeyManagementService(identityService) }
        override val schedulerService by lazy { NodeSchedulerService(this, unfinishedSchedules = busyNodeLatch, serverThread = serverThread) }
        override val identityService by lazy {
            val trustStore = KeyStoreWrapper(configuration.trustStoreFile, configuration.trustStorePassword)
            val caKeyStore = KeyStoreWrapper(configuration.nodeKeystore, configuration.keyStorePassword)
            makeIdentityService(
                    trustStore.getX509Certificate(X509Utilities.CORDA_ROOT_CA),
                    caKeyStore.certificateAndKeyPair(X509Utilities.CORDA_CLIENT_CA),
                    legalIdentity)
        }
        override val attachments: AttachmentStorage get() = this@AbstractNode.attachments
        override val networkService: MessagingService get() = network
        override val clock: Clock get() = platformClock
        override val myInfo: NodeInfo get() = info
        override val database: CordaPersistence get() = this@AbstractNode.database
        override val configuration: NodeConfiguration get() = this@AbstractNode.configuration
        override val cordappProvider: CordappProvider = this@AbstractNode.cordappProvider

        override fun <T : SerializeAsToken> cordaService(type: Class<T>): T {
            require(type.isAnnotationPresent(CordaService::class.java)) { "${type.name} is not a Corda service" }
            return cordappServices.getInstance(type) ?: throw IllegalArgumentException("Corda service ${type.name} does not exist")
        }

        override fun <T> startFlow(logic: FlowLogic<T>, flowInitiator: FlowInitiator, ourIdentity: Party?): FlowStateMachineImpl<T> {
            return serverThread.fetchFrom { smm.add(logic, flowInitiator, ourIdentity) }
        }

        override fun getFlowFactory(initiatingFlowClass: Class<out FlowLogic<*>>): InitiatedFlowFactory<*>? {
            return flowFactories[initiatingFlowClass]
        }

        override fun recordTransactions(notifyVault: Boolean, txs: Iterable<SignedTransaction>) {
            database.transaction {
                super.recordTransactions(notifyVault, txs)
            }
        }

        override fun jdbcSession(): Connection = database.createSession()
    }

    fun registerCustomSchemas(schemas: Set<MappedSchema>) {
        database.hibernateConfig.schemaService.registerCustomSchemas(schemas)
    }

}<|MERGE_RESOLUTION|>--- conflicted
+++ resolved
@@ -689,11 +689,7 @@
         override val transactionVerifierService by lazy { makeTransactionVerifierService() }
         override val schemaService by lazy { NodeSchemaService() }
         override val networkMapCache by lazy { PersistentNetworkMapCache(this) }
-<<<<<<< HEAD
-        override val vaultService by lazy { NodeVaultService(platformClock, keyManagementService, stateLoader) }
-=======
-        override val vaultService by lazy { NodeVaultService(this, database.hibernateConfig) }
->>>>>>> 20548275
+        override val vaultService by lazy { NodeVaultService(platformClock, keyManagementService, stateLoader, database.hibernateConfig) }
         override val contractUpgradeService by lazy { ContractUpgradeServiceImpl() }
 
         // Place the long term identity key in the KMS. Eventually, this is likely going to be separated again because
